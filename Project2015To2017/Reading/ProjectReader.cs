using System;
using System.Collections.Generic;
using System.IO;
using System.Linq;
using System.Xml;
using System.Xml.Linq;
using Project2015To2017.Definition;
using static Project2015To2017.Definition.Project;

namespace Project2015To2017.Reading
{
	public class ProjectReader
	{
		public Project Read(string filePath)
		{
			return Read(filePath, new Progress<string>(_ => {}));
		}

		public Project Read(string filePath, IProgress<string> progress)
		{
			XDocument projectXml;
			using (var stream = File.Open(filePath, FileMode.Open, FileAccess.Read, FileShare.Read))
			{
				projectXml = XDocument.Load(stream);
			}

			// get ProjectTypeGuids and check for unsupported types
			if (UnsupportedProjectTypes.IsUnsupportedProjectType(projectXml))
			{
				progress.Report("This project type is not supported for conversion.");
				return null;
			}

			XNamespace nsSys = "http://schemas.microsoft.com/developer/msbuild/2003";
			if (projectXml.Element(nsSys + "Project") == null)
			{
				progress.Report($"This is not a VS2015 project file.");
				return null;
			}

			var fileInfo = new FileInfo(filePath);
			
			var assemblyReferences = LoadAssemblyReferences(projectXml, progress);
			var projectReferences = LoadProjectReferences(projectXml, progress);

			var packagesConfigFile = FindPackagesConfigFile(fileInfo, progress);

			var packageReferences = LoadPackageReferences(projectXml, packagesConfigFile, progress);

			var includes = LoadFileIncludes(projectXml);

			var packageConfig = new NuSpecReader().Read(fileInfo, progress);

			var projectDefinition = new Project
			{
				FilePath = fileInfo,
				AssemblyReferences = assemblyReferences,
				ProjectReferences = projectReferences,
				PackageReferences = packageReferences,
				IncludeItems = includes,
				PackageConfiguration = packageConfig,
				PackagesConfigFile = packagesConfigFile,
<<<<<<< HEAD
				Deletions = new List<FileSystemInfo>()
=======
				AssemblyAttributeProperties = new List<XElement>().AsReadOnly()
>>>>>>> 2cf10313
			};

			ProjectPropertiesReader.PopulateProperties(projectDefinition, projectXml);

			var assemblyAttributes = new AssemblyInfoReader().Read(projectDefinition, progress);

			projectDefinition.AssemblyAttributes = assemblyAttributes;

			return projectDefinition;
		}

		private FileInfo FindPackagesConfigFile(FileInfo projectFile, IProgress<string> progress)
		{
			var packagesConfig = new FileInfo(Path.Combine(projectFile.Directory.FullName, "packages.config"));

			if (!packagesConfig.Exists)
			{
				progress.Report("Packages.config file not found.");
				return null;
			}
			else
			{
				return packagesConfig;
			}
		}

		private List<PackageReference> LoadPackageReferences(XDocument projectXml, FileInfo packagesConfig, IProgress<string> progress)
		{
			var packageReferences = new List<PackageReference>();

			try
			{
				var existingPackageReferences = projectXml.Root.Elements(XmlNamespace + "ItemGroup")
															   .Elements(XmlNamespace + "PackageReference")
															   .Select(x => new PackageReference
																{
																	Id = x.Attribute("Include").Value,
																	Version = x.Attribute("Version")?.Value ?? x.Element(XmlNamespace + "Version").Value,
																	IsDevelopmentDependency = x.Element(XmlNamespace + "PrivateAssets") != null
																});

				var packageConfigPackages = PackageConfigPackages(packagesConfig);


				packageReferences = packageConfigPackages
										.Concat(existingPackageReferences)
										.ToList();

				foreach (var reference in packageReferences)
				{
					progress.Report($"Found nuget reference to {reference.Id}, version {reference.Version}.");
				}
			}
			catch (XmlException e)
			{
				progress.Report($"Got xml exception reading packages.config: " + e.Message);
			}

			return packageReferences;
		}

		private static IEnumerable<PackageReference> PackageConfigPackages(FileInfo packagesConfig)
		{
			if (packagesConfig == null)
			{
				return Enumerable.Empty<PackageReference>();
			}

			XDocument packagesConfigDoc;
			using (var stream = File.Open(packagesConfig.FullName, FileMode.Open, FileAccess.Read, FileShare.Read))
			{
				packagesConfigDoc = XDocument.Load(stream);
			}

			var packageConfigPackages = packagesConfigDoc.Element("packages").Elements("package")
				.Select(x => new PackageReference
				{
					Id = x.Attribute("id").Value,
					Version = x.Attribute("version").Value,
					IsDevelopmentDependency = x.Attribute("developmentDependency")?.Value == "true"
				});

			return packageConfigPackages;
		}

		private IReadOnlyList<ProjectReference> LoadProjectReferences(XDocument projectXml, IProgress<string> progress)
		{
			var projectReferences = projectXml
									.Element(XmlNamespace + "Project")
									.Elements(XmlNamespace + "ItemGroup")
									.Elements(XmlNamespace + "ProjectReference")
									.Select(x => new ProjectReference
									{
										Include = x.Attribute("Include").Value,
										Aliases = x.Element(XmlNamespace + "Aliases")?.Value
									})
									.ToList();

			return projectReferences;
		}

		private List<AssemblyReference> LoadAssemblyReferences(XDocument projectXml, IProgress<string> progress)
		{
			XNamespace nsSys = "http://schemas.microsoft.com/developer/msbuild/2003";

			return projectXml
						.Element(nsSys + "Project")
						?.Elements(nsSys + "ItemGroup")
						.Elements(nsSys + "Reference")
						.Select(FormatAssemblyReference)
						.ToList();

			AssemblyReference FormatAssemblyReference(XElement referenceElement)
			{
				var include = referenceElement.Attribute("Include")?.Value;

				var specificVersion = GetElementValue(referenceElement, "SpecificVersion");

				var hintPath = GetElementValue(referenceElement, "HintPath");

				var isPrivate = GetElementValue(referenceElement, "Private");

				var embedInteropTypes = GetElementValue(referenceElement, "EmbedInteropTypes");

				var output = new AssemblyReference {
					Include = include,
					EmbedInteropTypes = embedInteropTypes,
					HintPath = hintPath,
					Private = isPrivate,
					SpecificVersion = specificVersion
				};

				return output;
			}
		}

		private static string GetElementValue(XElement reference, string elementName)
		{
			var element = reference.Descendants().FirstOrDefault(x => x.Name.LocalName == elementName);

			return element?.Value;
		}
		private static List<XElement> LoadFileIncludes(XDocument projectXml)
		{
			var items = projectXml
								?.Element(XmlNamespace + "Project")
								?.Elements(XmlNamespace + "ItemGroup")
								.ToList()

			                 ?? new List<XElement>();

			return items;
		}
	}
}<|MERGE_RESOLUTION|>--- conflicted
+++ resolved
@@ -60,11 +60,8 @@
 				IncludeItems = includes,
 				PackageConfiguration = packageConfig,
 				PackagesConfigFile = packagesConfigFile,
-<<<<<<< HEAD
 				Deletions = new List<FileSystemInfo>()
-=======
 				AssemblyAttributeProperties = new List<XElement>().AsReadOnly()
->>>>>>> 2cf10313
 			};
 
 			ProjectPropertiesReader.PopulateProperties(projectDefinition, projectXml);

--- conflicted
+++ resolved
@@ -295,7 +295,6 @@
 			AddIfNotNull(mainPropertyGroup, "AllowUnsafeBlocks", project.AllowUnsafeBlocks ? "true" : null);
 			AddIfNotNull(mainPropertyGroup, "SignAssembly", project.SignAssembly ? "true" : null);
 			AddIfNotNull(mainPropertyGroup, "DelaySign", project.DelaySign.HasValue ? (project.DelaySign.Value ? "true" : "false") : null);
-<<<<<<< HEAD
 			AddIfNotNull(mainPropertyGroup, "AssemblyOriginatorKeyFile", project.AssemblyOriginatorKeyFile);
 
 			switch (project.Type)
@@ -380,96 +379,4 @@
 		}
 
 	}
-=======
-            AddIfNotNull(mainPropertyGroup, "AssemblyOriginatorKeyFile", project.AssemblyOriginatorKeyFile);
-
-            switch (project.Type)
-            {
-                case ApplicationType.ConsoleApplication:
-                    mainPropertyGroup.Add(new XElement("OutputType", "Exe"));
-                    break;
-                case ApplicationType.WindowsApplication:
-                    mainPropertyGroup.Add(new XElement("OutputType", "WinExe"));
-                    break;
-            }
-
-			mainPropertyGroup.Add(project.AssemblyAttributeProperties);
-            
-            AddPackageNodes(mainPropertyGroup, project.PackageConfiguration, project.AssemblyAttributes);
-
-            return mainPropertyGroup;
-        }
-
-        private void AddPackageNodes(XElement mainPropertyGroup, PackageConfiguration packageConfiguration, AssemblyAttributes attributes)
-        {
-            if (packageConfiguration == null)
-            {
-                return;
-            }
-
-            AddIfNotNull(mainPropertyGroup, "Company", attributes?.Company);
-            AddIfNotNull(mainPropertyGroup, "Authors", packageConfiguration.Authors);
-            AddIfNotNull(mainPropertyGroup, "Copyright", packageConfiguration.Copyright);
-            AddIfNotNull(mainPropertyGroup, "Description", packageConfiguration.Description);
-            AddIfNotNull(mainPropertyGroup, "PackageIconUrl", packageConfiguration.IconUrl);
-            AddIfNotNull(mainPropertyGroup, "PackageId", packageConfiguration.Id);
-            AddIfNotNull(mainPropertyGroup, "PackageLicenseUrl", packageConfiguration.LicenseUrl);
-            AddIfNotNull(mainPropertyGroup, "PackageProjectUrl", packageConfiguration.ProjectUrl);
-            AddIfNotNull(mainPropertyGroup, "PackageReleaseNotes", packageConfiguration.ReleaseNotes);
-            AddIfNotNull(mainPropertyGroup, "PackageTags", packageConfiguration.Tags);
-            AddIfNotNull(mainPropertyGroup, "Version", packageConfiguration.Version);
-
-            if(packageConfiguration.Id != null && packageConfiguration.Tags == null)
-                mainPropertyGroup.Add(new XElement("PackageTags", "Library"));
-
-            if (packageConfiguration.RequiresLicenseAcceptance)
-            {
-                mainPropertyGroup.Add(new XElement("PackageRequireLicenseAcceptance", "true"));
-            }
-        }
-
-
-
-        private void AddIfNotNull(XElement node, string elementName, string value)
-        {
-            if (!string.IsNullOrWhiteSpace(value))
-            {
-                node.Add(new XElement(elementName, value));
-            }
-        }
-
-        private void AddTargetFrameworks(XElement mainPropertyGroup, IReadOnlyList<string> targetFrameworks)
-        {
-            if (targetFrameworks == null)
-            {
-                return;
-            }
-            else if (targetFrameworks.Count > 1)
-            {
-                AddIfNotNull(mainPropertyGroup, "TargetFrameworks", string.Join(";", targetFrameworks));
-            }
-            else
-            {
-                AddIfNotNull(mainPropertyGroup, "TargetFramework", targetFrameworks[0]);
-            }
-        }
-
-	    private void DeleteUnusedFiles(Project project)
-	    {
-		    var filesToDelete = new[]
-		    {
-			    project.PackageConfiguration?.NuspecFile,
-			    project.PackagesConfigFile
-		    }.Where(x => x != null);
-
-		    var deleteOperation = DeleteOperation ?? (fileOrFolder => fileOrFolder.Delete());
-
-		    foreach (var fileInfo in filesToDelete)
-		    {
-			    deleteOperation(fileInfo);
-		    }
-	    }
-
-    }
->>>>>>> bc3a0634
 }
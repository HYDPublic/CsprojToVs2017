--- conflicted
+++ resolved
@@ -366,33 +366,6 @@
 		}
 
 		[TestMethod]
-<<<<<<< HEAD
-		public void OutputAppendTargetFrameworkToOutputPathTrue()
-		{
-			var writer = new ProjectWriter();
-			var xmlNode = writer.CreateXml(new Project
-			{
-				AppendTargetFrameworkToOutputPath = true,
-				FilePath = new System.IO.FileInfo("test.cs")
-			});
-
-			var appendTargetFrameworkToOutputPath = xmlNode.Element("PropertyGroup").Element("AppendTargetFrameworkToOutputPath");
-			Assert.IsNull(appendTargetFrameworkToOutputPath);
-		}
-		[TestMethod]
-		public void OutputAppendTargetFrameworkToOutputPathFalse()
-		{
-			var writer = new ProjectWriter();
-			var xmlNode = writer.CreateXml(new Project
-			{
-				AppendTargetFrameworkToOutputPath = false,
-				FilePath = new System.IO.FileInfo("test.cs")
-			});
-
-			var appendTargetFrameworkToOutputPath = xmlNode.Element("PropertyGroup").Element("AppendTargetFrameworkToOutputPath");
-			Assert.IsNotNull(appendTargetFrameworkToOutputPath);
-			Assert.AreEqual("false", appendTargetFrameworkToOutputPath.Value);
-=======
 		public void PreventEmptyAssemblyReferences()
 		{
 			var project = new Project
@@ -412,7 +385,34 @@
 			var xmlNode = writer.CreateXml(project);
 			
 			Assert.IsNull(xmlNode.Element("ItemGroup"));
->>>>>>> 69077cc0
+		}
+
+		[TestMethod]
+		public void OutputAppendTargetFrameworkToOutputPathTrue()
+		{
+			var writer = new ProjectWriter();
+			var xmlNode = writer.CreateXml(new Project
+			{
+				AppendTargetFrameworkToOutputPath = true,
+				FilePath = new System.IO.FileInfo("test.cs")
+			});
+
+			var appendTargetFrameworkToOutputPath = xmlNode.Element("PropertyGroup").Element("AppendTargetFrameworkToOutputPath");
+			Assert.IsNull(appendTargetFrameworkToOutputPath);
+		}
+		[TestMethod]
+		public void OutputAppendTargetFrameworkToOutputPathFalse()
+		{
+			var writer = new ProjectWriter();
+			var xmlNode = writer.CreateXml(new Project
+			{
+				AppendTargetFrameworkToOutputPath = false,
+				FilePath = new System.IO.FileInfo("test.cs")
+			});
+
+			var appendTargetFrameworkToOutputPath = xmlNode.Element("PropertyGroup").Element("AppendTargetFrameworkToOutputPath");
+			Assert.IsNotNull(appendTargetFrameworkToOutputPath);
+			Assert.AreEqual("false", appendTargetFrameworkToOutputPath.Value);
 		}
 	}
 }
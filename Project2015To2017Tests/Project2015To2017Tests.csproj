--- conflicted
+++ resolved
@@ -1,4 +1,4 @@
-﻿<Project Sdk="Microsoft.NET.Sdk">
+<Project Sdk="Microsoft.NET.Sdk">
 
   <PropertyGroup>
 	<TargetFramework>netcoreapp2.0</TargetFramework>
@@ -60,14 +60,10 @@
     <None Include="TestFiles\FileInclusion\AnotherFile.cs">
       <CopyToOutputDirectory>PreserveNewest</CopyToOutputDirectory>
     </None>
-<<<<<<< HEAD
-=======
     <None Include="TestFiles\FileInclusion\Program.cs">
       <CopyToOutputDirectory>PreserveNewest</CopyToOutputDirectory>
     </None>
   </ItemGroup>
->>>>>>> 9d2a6275
-
   <ItemGroup>
 	<None Include="TestFiles\AltNugetConfig\ProjectFolder\net46console.testcsproj">
 	  <CopyToOutputDirectory>PreserveNewest</CopyToOutputDirectory>
@@ -156,20 +152,6 @@
   </ItemGroup>
 
   <ItemGroup>
-<<<<<<< HEAD
-    <Compile Update="FileTransformationTest.cs">
-      <CopyToOutputDirectory>PreserveNewest</CopyToOutputDirectory>
-    </Compile>
-    <Compile Update="TestFiles\AssemblyInfo.cs">
-      <CopyToOutputDirectory>PreserveNewest</CopyToOutputDirectory>
-    </Compile>
-    <Compile Update="TestFiles\FileInclusion\SourceFileWithDesigner.Designer.cs">
-      <CopyToOutputDirectory>PreserveNewest</CopyToOutputDirectory>
-    </Compile>
-    <Compile Update="TestFiles\Folder\FileInFolder.cs">
-      <CopyToOutputDirectory>Always</CopyToOutputDirectory>
-    </Compile>
-=======
 	<Compile Update="FileTransformationTest.cs">
 	  <CopyToOutputDirectory>PreserveNewest</CopyToOutputDirectory>
 	</Compile>
@@ -182,7 +164,6 @@
 	<Compile Update="TestFiles\Folder\FileInFolder.cs">
 	  <CopyToOutputDirectory>Always</CopyToOutputDirectory>
 	</Compile>
->>>>>>> 9d2a6275
   </ItemGroup>
 
   <ItemGroup>
